--- conflicted
+++ resolved
@@ -54,11 +54,8 @@
 		removedbCommand,
 		dumpCommand,
 		rollbackCommand,
-<<<<<<< HEAD
 		recoverCommand,
-=======
 		resetCommand,
->>>>>>> b2af41fb
 		monitorCommand,
 		accountCommand,
 		walletCommand,
