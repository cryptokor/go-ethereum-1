<<<<<<< HEAD
## Ethereum Go (ORIGINAL BLOCKCHAIN)

[![Join the chat at https://gitter.im/ethereumproject/go-ethereum](https://badges.gitter.im/ethereumproject/go-ethereum.svg)](https://gitter.im/ethereumproject/go-ethereum?utm_source=badge&utm_medium=badge&utm_campaign=pr-badge&utm_content=badge)

*Migration in progress, this master has all the DAO specific hardcoding removed and can successfully build all binaries but much of the documentation is derived from the forked version of Ethereum and needs to be updated. If you have any issues please create an issue*
=======
## Ethereum Go (Ethereum Classic Blockchain)
>>>>>>> 3c7b333e

Official golang implementation of the Ethereum protocol supporting the
original chain. A version which can **honestly** offer both a censorship
resistant and unstoppable application platform for developers.

This is a project migrated from the now hard forked Ethereum (ETHF) github project, we
will need to slowly migrate peices of the infrastructure required to
maintain the project. We will apply all upstream patches unrelated to the DAO HF while organizing
development.

Comments are being made in the codebase with the tag !EPROJECT
recommending actions that must be taken to help complete the migration.

For example, the links below are to build.ethdev.com, we will need our
own build/status continuous development setup in order for it to work
properly.



          | Linux   | OSX | ARM | Windows | Tests
----------|---------|-----|-----|---------|------
develop   | (TBD) | (TBD) | (TBD) | (TBD) | (TBD)
master    | (TBD) | (TBD) | (TBD) | (TBD) | (TBD)

[![API Reference](
https://camo.githubusercontent.com/915b7be44ada53c290eb157634330494ebe3e30a/68747470733a2f2f676f646f632e6f72672f6769746875622e636f6d2f676f6c616e672f6764646f3f7374617475732e737667
)](https://godoc.org/github.com/ethereumproject/go-ethereum)
[![Gitter](https://badges.gitter.im/Join%20Chat.svg)](https://gitter.im/ethereumproject/go-ethereum?utm_source=badge&utm_medium=badge&utm_campaign=pr-badge)

## Automated development builds

The following builds are build automatically by our build servers after each push to the [develop](https://github.com/ethereumproject/go-ethereum/tree/develop) branch.

* [Docker](https://registry.hub.docker.com/u/ethereumproject/client-go/)
* [OS X](https://github.com/ethereumproject/go-ethereum)
* Ubuntu
  [trusty](https://github.com/ethereumproject/go-ethereum) |
  [utopic](https://github.com/ethereumproject/go-ethereum)
* [Windows 64-bit](https://github.com/ethereumproject/go-ethereum)
* [ARM](https://github.com/ethereumproject/go-ethereum)

## Building the source

For prerequisites and detailed build instructions please read the
[Installation Instructions](https://github.com/ethereumproject/go-ethereum/wiki/Building-Ethereum)
on the wiki.

Building geth requires both a Go and a C compiler.
You can install them using your favourite package manager.
Once the dependencies are installed, run

    make geth

or, to build the full suite of utilities:

    make all

## Executables

The go-ethereum project comes with several wrappers/executables found in the `cmd` directory.

| Command    | Description |
|:----------:|-------------|
| **`geth`** | Our main Ethereum CLI client. It is the entry point into the Ethereum network (main-, test- or private net), capable of running as a full node (default) archive node (retaining all historical state) or a light node (retrieving data live). It can be used by other processes as an gateway into the Ethereum network via JSON RPC endpoints exposed on top of HTTP, WebSocket and/or IPC transports. Please see our [Command Line Options](https://github.com/ethereumproject/go-ethereum/wiki/Command-Line-Options) wiki page for details. |
| `abigen` | Source code generator to convert Ethereum contract definitions into easy to use, compile-time type-safe Go packages. It operates on plain [Ethereum contract ABIs](https://github.com/ethereumproject/wiki/wiki/Ethereum-Contract-ABI) with expanded functionality if the contract bytecode is also available. However it also accepts Solidity source files, making development much more streamlined. Please see our [Native DApps](https://github.com/ethereumproject/go-ethereum/wiki/Native-DApps:-Go-bindings-to-Ethereum-contracts) wiki page for details. |
| `bootnode` | Stripped down version of our Ethereum client implementation that only takes part in the network node discovery protocol, but does not run any of the higher level application protocols. It can be used as a lightweight bootstrap node to aid in finding peers in private networks. |
| `disasm` | Bytecode disassembler to convert EVM (Ethereum Virtual Machine) bytecode into more user friendly assembly-like opcodes (e.g. `echo "6001" | disasm`). For details on the individual opcodes, please see pages 22-30 of the [Ethereum Yellow Paper](http://gavwood.com/paper.pdf). |
| `evm` | Developer utility version of the EVM (Ethereum Virtual Machine) that is capable of running bytecode snippets within a configurable environment and execution mode. Its purpose is to allow insolated, fine graned debugging of EVM opcodes (e.g. `evm --code 60ff60ff --debug`). |
| `gethrpctest` | Developer utility tool to support our [ethereum/rpc-test](https://github.com/ethereumproject/rpc-tests) test suite which validates baseline conformity to the [Ethereum JSON RPC](https://github.com/ethereumproject/wiki/wiki/JSON-RPC) specs. Please see the [test suite's readme](https://github.com/ethereumproject/rpc-tests/blob/master/README.md) for details. |
| `rlpdump` | Developer utility tool to convert binary RLP ([Recursive Length Prefix](https://github.com/ethereumproject/wiki/wiki/RLP)) dumps (data encoding used by the Ethereum protocol both network as well as consensus wise) to user friendlier hierarchical representation (e.g. `rlpdump --hex CE0183FFFFFFC4C304050583616263`). |

## Running geth

Going through all the possible command line flags is out of scope here (please consult our
[CLI Wiki page](https://github.com/ethereumproject/go-ethereum/wiki/Command-Line-Options)), but we've
enumerated a few common parameter combos to get you up to speed quickly on how you can run your
own Geth instance.

### Full node on the main Ethereum network

By far the most common scenario is people wanting to simply interact with the Ethereum network:
create accounts; transfer funds; deploy and interact with contracts. For this particular use-case
the user doesn't care about years-old historical data, so we can fast-sync quickly to the current
state of the network. To do so:

```
$ geth --fast --cache=512 console
```

This command will:

 * Start geth in fast sync mode (`--fast`), causing it to download more data in exchange for avoiding
   processing the entire history of the Ethereum network, which is very CPU intensive.
 * Bump the memory allowance of the database to 512MB (`--cache=512`), which can help significantly in
   sync times especially for HDD users. This flag is optional and you can set it as high or as low as
   you'd like, though we'd recommend the 512MB - 2GB range.
 * Start up Geth's built-in interactive [JavaScript console](https://github.com/ethereumproject/go-ethereum/wiki/JavaScript-Console),
   (via the trailing `console` subcommand) through which you can invoke all official [`web3` methods](https://github.com/ethereumproject/wiki/wiki/JavaScript-API)
   as well as Geth's own [management APIs](https://github.com/ethereumproject/go-ethereum/wiki/Management-APIs).
   This too is optional and if you leave it out you can always attach to an already running Geth instance
   with `geth --attach`.

### Full node on the Ethereum test network

Transitioning towards developers, if you'd like to play around with creating Ethereum contracts, you
almost certainly would like to do that without any real money involved until you get the hang of the
entire system. In other words, instead of attaching to the main network, you want to join the **test**
network with your node, which is fully equivalent to the main network, but with play-Ether only.

```
$ geth --testnet --fast --cache=512 console
```

The `--fast`, `--cache` flags and `console` subcommand have the exact same meaning as above and they
are equially useful on the testnet too. Please see above for their explanations if you've skipped to
here.

Specifying the `--testnet` flag however will reconfigure your Geth instance a bit:

 * Instead of using the default data directory (`~/.ethereum` on Linux for example), Geth will nest
   itself one level deeper into a `testnet` subfolder (`~/.ethereum/testnet` on Linux).
 * Instead of connecting the main Ethereum network, the client will connect to the test network,
   which uses different P2P bootnodes, different network IDs and genesis states.

*Note: Although there are some internal protective measures to prevent transactions from crossing
over between the main network and test network (different starting nonces), you should make sure to
always use separate accounts for play-money and real-money. Unless you manually move accounts, Geth
will by default correctly separate the two networks and will not make any accounts available between
them.*

### Programatically interfacing Geth nodes

As a developer, sooner rather than later you'll want to start interacting with Geth and the Ethereum
network via your own programs and not manually through the console. To aid this, Geth has built in
support for a JSON-RPC based APIs ([standard APIs](https://github.com/ethereumproject/wiki/wiki/JSON-RPC) and
[Geth specific APIs](https://github.com/ethereumproject/go-ethereum/wiki/Management-APIs)). These can be
exposed via HTTP, WebSockets and IPC (unix sockets on unix based platroms, and named pipes on Windows).

The IPC interface is enabled by default and exposes all the APIs supported by Geth, whereas the HTTP
and WS interfaces need to manually be enabled and only expose a subset of APIs due to security reasons.
These can be turned on/off and configured as you'd expect.

HTTP based JSON-RPC API options:

  * `--rpc` Enable the HTTP-RPC server
  * `--rpcaddr` HTTP-RPC server listening interface (default: "localhost")
  * `--rpcport` HTTP-RPC server listening port (default: 8545)
  * `--rpcapi` API's offered over the HTTP-RPC interface (default: "eth,net,web3")
  * `--rpccorsdomain` Comma separated list of domains from which to accept cross origin requests (browser enforced)
  * `--ws` Enable the WS-RPC server
  * `--wsaddr` WS-RPC server listening interface (default: "localhost")
  * `--wsport` WS-RPC server listening port (default: 8546)
  * `--wsapi` API's offered over the WS-RPC interface (default: "eth,net,web3")
  * `--wsorigins` Origins from which to accept websockets requests
  * `--ipcdisable` Disable the IPC-RPC server
  * `--ipcapi` API's offered over the IPC-RPC interface (default: "admin,debug,eth,miner,net,personal,shh,txpool,web3")
  * `--ipcpath` Filename for IPC socket/pipe within the datadir (explicit paths escape it)

You'll need to use your own programming environments' capabilities (libraries, tools, etc) to connect
via HTTP, WS or IPC to a Geth node configured with the above flags and you'll need to speak [JSON-RPC](http://www.jsonrpc.org/specification)
on all transports. You can reuse the same connection for multiple requests!

**Note: Please understand the security implications of opening up an HTTP/WS based transport before
doing so! Hackers on the internet are actively trying to subvert Ethereum nodes with exposed APIs!
Further, all browser tabs can access locally running webservers, so malicious webpages could try to
subvert locally available APIs!**

### Operating a private network

Maintaining your own private network is more involved as a lot of configurations taken for granted in
the official networks need to be manually set up.

#### Defining the private genesis state

First, you'll need to create the genesis state of your networks, which all nodes need to be aware of
and agree upon. This consists of a small JSON file (e.g. call it `genesis.json`):

```json
{
  "alloc"      : {},
  "coinbase"   : "0x0000000000000000000000000000000000000000",
  "difficulty" : "0x20000",
  "extraData"  : "",
  "gasLimit"   : "0x2fefd8",
  "nonce"      : "0x0000000000000042",
  "mixhash"    : "0x0000000000000000000000000000000000000000000000000000000000000000",
  "parentHash" : "0x0000000000000000000000000000000000000000000000000000000000000000",
  "timestamp"  : "0x00"
}
```

The above fields should be fine for most purposes, although we'd recommend changing the `nonce` to
some random value so you prevent unknown remote nodes from being able to connect to you. If you'd
like to pre-fund some accounts for easier testing, you can populate the `alloc` field with account
configs:

```json
"alloc": {
  "0x0000000000000000000000000000000000000001": {"balance": "111111111"},
  "0x0000000000000000000000000000000000000002": {"balance": "222222222"}
}
```

With the genesis state defined in the above JSON file, you'll need to initialize **every** Geth node
with it prior to starting it up to ensure all blockchain parameters are correctly set:

```
$ geth init path/to/genesis.json
```

#### Creating the rendezvous point

With all nodes that you want to run initialized to the desired genesis state, you'll need to start a
bootstrap node that others can use to find each other in your network and/or over the internet. The
clean way is to configure and run a dedicated bootnode:

```
$ bootnode --genkey=boot.key
$ bootnode --nodekey=boot.key
```

With the bootnode online, it will display an [`enode` URL](https://github.com/ethereumproject/wiki/wiki/enode-url-format)
that other nodes can use to connect to it and exchange peer information. Make sure to replace the
displayed IP address information (most probably `[::]`) with your externally accessible IP to get the
actual `enode` URL.

*Note: You could also use a full fledged Geth node as a bootnode, but it's the less recommended way.*

#### Starting up your member nodes

With the bootnode operational and externally reachable (you can try `telnet <ip> <port>` to ensure
it's indeed reachable), start every subsequent Geth node pointed to the bootnode for peer discovery
via the `--bootnodes` flag. It will probably also be desirable to keep the data directory of your
private network separated, so do also specify a custom `--datadir` flag.

```
$ geth --datadir=path/to/custom/data/folder --bootnodes=<bootnode-enode-url-from-above>
```

*Note: Since your network will be completely cut off from the main and test networks, you'll also
need to configure a miner to process transactions and create new blocks for you.*

#### Running a private miner

Mining on the public Ethereum network is a complex task as it's only feasible using GPUs, requiring
an OpenCL or CUDA enabled `ethminer` instance. For information on such a setup, please consult the
[EtherMining subreddit](https://www.reddit.com/r/EtherMining/) and the [Genoil miner](https://github.com/Genoil/cpp-ethereum)
repository.

In a private network setting however, a single CPU miner instance is more than enough for practical
purposes as it can produce a stable stream of blocks at the correct intervals without needing heavy
resources (consider running on a single thread, no need for multiple ones either). To start a Geth
instance for mining, run it with all your usual flags, extended by:

```
$ geth <usual-flags> --mine --minerthreads=1 --etherbase=0x0000000000000000000000000000000000000000
```

Which will start mining bocks and transactions on a single CPU thread, crediting all proceedings to
the account specified by `--etherbase`. You can further tune the mining by changing the default gas
limit blocks converge to (`--targetgaslimit`) and the price transactions are accepted at (`--gasprice`).

## Contribution

Thank you for considering to help out with the source code! We welcome contributions from
anyone on the internet, and are grateful for even the smallest of fixes!

If you'd like to contribute to go-ethereum, please fork, fix, commit and send a pull request
for the maintainers to review and merge into the main code base. If you wish to submit more
complex changes though, please check up with the core devs first on [our gitter channel](https://gitter.im/ethereumproject/go-ethereum)
to ensure those changes are in line with the general philosophy of the project and/or get some
early feedback which can make both your efforts much lighter as well as our review and merge
procedures quick and simple.

Please make sure your contributions adhere to our coding guidelines:

 * Code must adhere to the official Go [formatting](https://golang.org/doc/effective_go.html#formatting) guidelines (i.e. uses [gofmt](https://golang.org/cmd/gofmt/)).
 * Code must be documented adhering to the official Go [commentary](https://golang.org/doc/effective_go.html#commentary) guidelines.
 * Pull requests need to be based on and opened against the `develop` branch.
 * Commit messages should be prefixed with the package(s) they modify.
   * E.g. "eth, rpc: make trace configs optional"

Please see the [Developers' Guide](https://github.com/ethereumproject/go-ethereum/wiki/Developers'-Guide)
for more details on configuring your environment, managing project dependencies and testing procedures.

## License

The go-ethereum library (i.e. all code outside of the `cmd` directory) is licensed under the
[GNU Lesser General Public License v3.0](http://www.gnu.org/licenses/lgpl-3.0.en.html), also
included in our repository in the `COPYING.LESSER` file.

The go-ethereum binaries (i.e. all code inside of the `cmd` directory) is licensed under the
[GNU General Public License v3.0](http://www.gnu.org/licenses/gpl-3.0.en.html), also included
in our repository in the `COPYING` file.

<|MERGE_RESOLUTION|>--- conflicted
+++ resolved
@@ -1,12 +1,4 @@
-<<<<<<< HEAD
-## Ethereum Go (ORIGINAL BLOCKCHAIN)
-
-[![Join the chat at https://gitter.im/ethereumproject/go-ethereum](https://badges.gitter.im/ethereumproject/go-ethereum.svg)](https://gitter.im/ethereumproject/go-ethereum?utm_source=badge&utm_medium=badge&utm_campaign=pr-badge&utm_content=badge)
-
-*Migration in progress, this master has all the DAO specific hardcoding removed and can successfully build all binaries but much of the documentation is derived from the forked version of Ethereum and needs to be updated. If you have any issues please create an issue*
-=======
 ## Ethereum Go (Ethereum Classic Blockchain)
->>>>>>> 3c7b333e
 
 Official golang implementation of the Ethereum protocol supporting the
 original chain. A version which can **honestly** offer both a censorship
